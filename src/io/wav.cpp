/**
 * @file wav.cpp
 * @author Owen Cochell (owencochell@gmail.com)
 * @brief Implementations for wave file components
 * @version 0.1
 * @date 2023-10-30
 * 
 * @copyright Copyright (c) 2023
 * 
 */

#include <cstring>
#include <vector>

#include "io/wav.hpp"
#include "audio_buffer.hpp"

void WaveReader::start() {

    // First, start the stream:

    stream->start();

    // Next, read file header:

    WavHeader head;

    this->read_wave_header(head);

    // Ensure we are in a format we expect:

    //if (strcmp(head.chunk_id.data(), "RIFF") != 0) {
    if (head.chunk_id != "RIFF") {

        // Invalid header!
        // We do not support this file
        // TODO: Do something here
        int dhd = 0;
    }

    // Ensure the format is something we expect:

    //if (strcmp(head.chunk_id.data(), "WAVE") != 0) {
    if (head.format != "WAVE") {

        // Invalid format type!
        // We do not support this file
        // TODO: Again, do something here
        int dhd = 0;
    }

    // Save the size of the file:

    this->set_size(head.chunk_size);

    // Next, read the format chunk
    // TODO: Is it always guaranteed that format will always be second chunk?

    ChunkHeader chead;

    this->read_chunk_header(chead);

    // Determine this chunk is a format chunk:

    //if (strcmp(head.chunk_id.data(), "fmt ") != 0) {
    if (chead.chunk_id != "fmt ") {

        // This chunk is not format chunk
        // TODO: Gotta do something here
        int dhd = 0;
    }

    // Read the wave format chunk

    WavFormat form;

    this->read_format_chunk(form);

    // Set the values from the format chunk:

    this->set_format(form.format);
    this->set_channels(form.channels);
    this->set_samplerate(form.sample_rate);
    this->set_byterate(form.byte_rate);
    this->set_blockalign(form.block_align);
    this->set_bits_per_sample(form.bits_per_sample);
}

void WaveReader::stop() {

    // Simply stop the stream:

    this->stream->stop();
}

void WaveReader::read_chunk_header(ChunkHeader& chunk) {

    // Read the chunk header:

    //this->stream->read(chunk.chunk_id.begin(), 4);
    this->stream->read(chunk.chunk_id.data(), 4);
    this->stream->read(reinterpret_cast<char*>(&chunk.chunk_size), 4);
}

void WaveReader::read_wave_header(WavHeader& chunk) {

    // Read the generic header data:

    ChunkHeader head;

    this->read_chunk_header(head);

    // Read the format data:

    //this->stream->read(chunk.format.begin(), 4);
    this->stream->read(chunk.format.data(), 4);

    // Place contents of the chunk header into the wave header:

    // TODO: Is this line inefficient?
    chunk.chunk_id = head.chunk_id;
    chunk.chunk_size = head.chunk_size;
}

void WaveReader::read_format_chunk(WavFormat& chunk) {

    // Read the audio format:
    this->stream->read(reinterpret_cast<char*>(&chunk.format), 2);

    // Read the number of channels
    this->stream->read(reinterpret_cast<char*>(&chunk.channels), 2);

    // Read the sample rate:
    this->stream->read(reinterpret_cast<char*>(&chunk.sample_rate), 4);

    // Read the byte rate:
    this->stream->read(reinterpret_cast<char*>(&chunk.byte_rate), 4);

    // Read the block align:
    this->stream->read(reinterpret_cast<char*>(&chunk.block_align), 2);

    // Read the bits per sample:
    this->stream->read(reinterpret_cast<char*>(&chunk.bits_per_sample), 2);
}

BufferPointer WaveReader::get_data() {

    while (true) {

        // Read wave file header:

        ChunkHeader head;

        this->read_chunk_header(head);

        // Determine if this is a data chunk:

        if (head.chunk_id != "data") {

            // Not a data chunk, continue
            continue;
        }

        // Determine which processing pathway to utilize:
        // TODO: Really don't like this.
        // While I think this is the fastest solution,
        // It has a few problems:
        // 1. Not modular - This is all hardcoded
        // 2. Endianess problems, what we we have differing endianess?
        // 3. Breaks the DRY principal a lot

        if (this->get_bits_per_sample() == 16) {

            // Need to do 16 bit processing:

<<<<<<< HEAD
        AudioBuffer thing((tdata.size() / this->get_bytes_per_sample()) / this->get_channels(), this->get_channels());
=======
            std::vector<int16_t> tdata(head.chunk_size / this->get_bytes_per_sample());
>>>>>>> 8bd3db3f

            // Read data into vector:

<<<<<<< HEAD
        // Determine which type to read in:

        if (this->get_bits_per_sample() == 16) {

            // We are reading in 16 bit ints:

            for (int i = 0; i < tdata.size() / 2; i++) {

                // Read this int16:

                auto val = char_int16(tdata.begin() + i * 2);

                // Convert to mf:

                auto mf_val = int16_mf(val);

                // Add value to final vector:

                thing.at(i) = mf_val;
            }
        }

        else if (this->get_bits_per_sample() == 8) {
            
            // We are reading in unsigned chars
=======
            this->stream->read(reinterpret_cast<char*>(tdata.data()), head.chunk_size);

            // Create AudioBuffer:

            auto buff = std::make_unique<AudioBuffer>(head.chunk_size / this->get_bytes_per_sample(), this->get_channels());

            // Read data into buffer:

            for (int i = 0; i < tdata.size(); ++i) {

                buff->at(i) = static_cast<long double>(tdata[i]) / 32768.;
            }

            // Finally, return data:

            return buff;
>>>>>>> 8bd3db3f
        }
    }
}<|MERGE_RESOLUTION|>--- conflicted
+++ resolved
@@ -173,15 +173,15 @@
 
             // Need to do 16 bit processing:
 
-<<<<<<< HEAD
+            std::vector<int16_t> tdata(head.chunk_size / this->get_bytes_per_sample());
+
+            // Read data into vector:
+
         AudioBuffer thing((tdata.size() / this->get_bytes_per_sample()) / this->get_channels(), this->get_channels());
-=======
-            std::vector<int16_t> tdata(head.chunk_size / this->get_bytes_per_sample());
->>>>>>> 8bd3db3f
-
-            // Read data into vector:
-
-<<<<<<< HEAD
+
+        //this->stream->read(reinterpret_cast<char*>(tdata.data()), head.chunk_size);
+        this->stream->read(tdata.data(), head.chunk_size);
+
         // Determine which type to read in:
 
         if (this->get_bits_per_sample() == 16) {
@@ -207,24 +207,6 @@
         else if (this->get_bits_per_sample() == 8) {
             
             // We are reading in unsigned chars
-=======
-            this->stream->read(reinterpret_cast<char*>(tdata.data()), head.chunk_size);
-
-            // Create AudioBuffer:
-
-            auto buff = std::make_unique<AudioBuffer>(head.chunk_size / this->get_bytes_per_sample(), this->get_channels());
-
-            // Read data into buffer:
-
-            for (int i = 0; i < tdata.size(); ++i) {
-
-                buff->at(i) = static_cast<long double>(tdata[i]) / 32768.;
-            }
-
-            // Finally, return data:
-
-            return buff;
->>>>>>> 8bd3db3f
         }
     }
 }