/**
 * @file audio_buffer.cpp
 * @author Owen Cochell (owencochell@gmail.com)
 * @brief Implementations for AudioBuffers
 * @version 0.1
 * @date 2022-11-16
 *
 * @copyright Copyright (c) 2022
 *
 */

#include "audio_buffer.hpp"

float mf_float(long double val) { return static_cast<float>(val); }

long double mf_null(long double val) { return val; }

<<<<<<< HEAD
long double int16_mf(int16_t val) {
=======
int16_t mf_int16(long double val) {

    return static_cast<int16_t>(val * 32767.);
}

long double int16_mf(std::int16_t val) {
>>>>>>> 8bd3db3f

    // Divide by largest value:

    return static_cast<long double>(val) / 32767.;
}<|MERGE_RESOLUTION|>--- conflicted
+++ resolved
@@ -15,16 +15,7 @@
 
 long double mf_null(long double val) { return val; }
 
-<<<<<<< HEAD
 long double int16_mf(int16_t val) {
-=======
-int16_t mf_int16(long double val) {
-
-    return static_cast<int16_t>(val * 32767.);
-}
-
-long double int16_mf(std::int16_t val) {
->>>>>>> 8bd3db3f
 
     // Divide by largest value:
 
